--- conflicted
+++ resolved
@@ -56,16 +56,7 @@
 		"redis": "^5.9.0",
 		"sharp": "^0.34.4",
 		"socket.io": "^4.8.1",
-<<<<<<< HEAD
-		"stripe": "^19.1.0",
 		"zod": "^3.23.8"
-=======
-		"typescript": "^5.8.3",
-		"validator": "^13.15.20",
-		"winston": "^3.18.3",
-		"zod": "^3.23.8",
-		"zxcvbn": "^4.4.2"
->>>>>>> 3acfa3da
 	},
 	"devDependencies": {
 		"@eslint/js": "^9.15.0",
