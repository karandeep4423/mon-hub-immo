import { User } from '../models/User';
import { Property } from '../models/Property'; // ou ton modèle d'annonces
import { Collaboration } from '../models/Collaboration'; // idem pour collaborations
import { Request, Response } from 'express';
import { AuthRequest } from '../types/auth';
import mongoose from 'mongoose';
import { SecurityLog } from '../models/SecurityLog';
import crypto from 'crypto';
import { logSecurityEvent } from '../utils/securityLogger';
import { logger } from '../utils/logger';
import { createSafeRegex } from '../utils/sanitize';
import {
	generateVerificationCode,
	sendAccountValidated,
	sendTemporaryPassword,
	sendInviteToSetPassword,
	sendPaymentReminderEmail,
} from '../utils/emailService';

// Controller exports are declared inline with each function below

export const getAdminUsers = async (req: Request, res: Response) => {
	try {
		const actorId = (req as any).userId || (req as any).user?.id || null;
		// Lecture des filtres via req.query
		const { name, userType, network, isValidated, isBlocked } = req.query;
		logger.info('[AdminController] getAdminUsers called', {
			actorId,
			filters: { name, userType, network, isValidated, isBlocked },
		});
		// Construction dynamique des filtres
		let filter: any = {};
		if (typeof name === 'string' && name.trim() !== '') {
			const safeNameRegex = createSafeRegex(name.trim());
			filter.$or = [
				{ firstName: safeNameRegex },
				{ lastName: safeNameRegex },
			];
		}

		if (userType) filter.userType = userType;
		if (isValidated !== undefined)
			filter.isValidated = isValidated === 'true';
		if (isBlocked !== undefined) filter.isBlocked = isBlocked === 'true';
		if (network) filter['professionalInfo.network'] = network;

		// On récupère les users filtrés
		const users = await User.find(filter).lean();

		// Calcul statistiques par user
		const userIds = users.map((u) => u._id);
		// Annonces: Property documents use `owner` as the owner reference (not agentId)
		const propsCounts = await Property.aggregate([
			{ $match: { owner: { $in: userIds } } },
			{ $group: { _id: '$owner', count: { $sum: 1 } } },
		]);
		// Collabs actives/clôturées
		// Collaborations: schema uses `postOwnerId` and `collaboratorId` and statuses include 'completed'
		// We aggregate separately for postOwnerId and collaboratorId and then combine counts per user id.
		const collabCountsOwner = await Collaboration.aggregate([
			{ $match: { postOwnerId: { $in: userIds } } },
			{
				$group: {
					_id: '$postOwnerId',
					active: {
						$sum: { $cond: [{ $eq: ['$status', 'active'] }, 1, 0] },
					},
					closed: {
						$sum: {
							$cond: [{ $eq: ['$status', 'completed'] }, 1, 0],
						},
					},
				},
			},
		]);
		const collabCountsCollaborator = await Collaboration.aggregate([
			{ $match: { collaboratorId: { $in: userIds } } },
			{
				$group: {
					_id: '$collaboratorId',
					active: {
						$sum: { $cond: [{ $eq: ['$status', 'active'] }, 1, 0] },
					},
					closed: {
						$sum: {
							$cond: [{ $eq: ['$status', 'completed'] }, 1, 0],
						},
					},
				},
			},
		]);
		// Connection counts (login successes) from security logs
		const connectionCounts = await SecurityLog.aggregate([
			{
				$match: {
					userId: { $in: userIds },
					eventType: 'login_success',
				},
			},
			{ $group: { _id: '$userId', count: { $sum: 1 } } },
		]);
		// On map les stats sur chaque user
		// Build lookup maps keyed by string userId to avoid ObjectId/string mismatches
		const propsMap: Record<string, number> = {};
		for (const p of propsCounts) {
			const k = String(p._id);
			propsMap[k] = p.count || 0;
		}
		const collabMapActive: Record<string, number> = {};
		const collabMapClosed: Record<string, number> = {};
		// aggregate owner counts
		for (const c of collabCountsOwner) {
			const k = String(c._id);
			collabMapActive[k] = (collabMapActive[k] || 0) + (c.active || 0);
			collabMapClosed[k] = (collabMapClosed[k] || 0) + (c.closed || 0);
		}
		// aggregate collaborator counts
		for (const c of collabCountsCollaborator) {
			const k = String(c._id);
			collabMapActive[k] = (collabMapActive[k] || 0) + (c.active || 0);
			collabMapClosed[k] = (collabMapClosed[k] || 0) + (c.closed || 0);
		}
		const connMap: Record<string, number> = {};
		for (const cc of connectionCounts) {
			const k = String(cc._id);
			connMap[k] = cc.count || 0;
		}

		const usersWithStats = users.map((u) => {
			const uid = String((u as any)._id);
			return {
				...u,
				propertiesCount: propsMap[uid] || 0,
				collaborationsActive: collabMapActive[uid] || 0,
				collaborationsClosed: collabMapClosed[uid] || 0,
				connectionsCount: connMap[uid] || 0,
				lastActive: (u as any).lastSeen
					? new Date((u as any).lastSeen).toISOString()
					: undefined,
				// derive status for admin UI
				status: (u as any).isBlocked
					? 'blocked'
					: (u as any).isValidated
						? 'active'
						: 'pending',
			};
		});

		logger.info('[AdminController] getAdminUsers success', {
			actorId,
			count: usersWithStats.length,
		});
		res.json(usersWithStats);
	} catch (error) {
		logger.error('[AdminController] getAdminUsers failed', {
			error: error instanceof Error ? error.message : String(error),
		});
		res.status(500).json({ error: 'Failed to fetch admin users' });
	}
};

export const validateUser = async (req: AuthRequest, res: Response) => {
	try {
		const userId = req.params.id;
		const { value } = req.body;
		const adminId = req.userId;

		logger.info('[AdminController] validateUser called', {
			adminId,
			userId,
			value: !!value,
		});

		const user = await User.findById(userId);
		if (!user)
			return res.status(404).json({ error: 'Utilisateur non trouvé' });

		user.isValidated = !!value;
		user.validatedAt = value ? new Date() : undefined;
		user.validatedBy = value
			? adminId
				? new mongoose.Types.ObjectId(adminId)
				: undefined
			: undefined;
		await user.save();

		// Log security event for validation/unvalidation
		await logSecurityEvent({
			userId: (user._id as unknown as string).toString(),
			eventType: 'account_validated',
			req,
			metadata: { validatedBy: adminId, value: !!value },
		});
		// If user validated -> send confirmation email
		if (value) {
			try {
				logger.info(
					'[AdminController] Sending account validation email',
					{
						to: user.email,
						name: `${user.firstName} ${user.lastName}`,
					},
				);
				await sendAccountValidated({
					to: user.email,
					name: `${user.firstName} ${user.lastName}`,
					email: user.email,
				});
				logger.info(
					'[AdminController] Account validation email sent successfully',
				);
			} catch (emailError) {
				// Log but don't fail the response
				logger.error(
					'[AdminController] Failed to send account validation email',
					{
						error:
							emailError instanceof Error
								? emailError.message
								: String(emailError),
						userId,
						userEmail: user.email,
					},
				);
				await logSecurityEvent({
					userId: (user._id as unknown as string).toString(),
					eventType: 'email_send_failed',
					req,
					metadata: {
						error: String(emailError),
						emailType: 'account_validated',
					},
				});
			}
		}

		logger.info('[AdminController] validateUser success', {
			adminId,
			userId,
		});
		res.json({ success: true, user });
	} catch (error) {
		logger.error('[AdminController] validateUser failed', {
			error: error instanceof Error ? error.message : String(error),
		});
		res.status(500).json({ error: 'Failed to validate user' });
	}
};

// Block a user (admin)
export const blockUser = async (req: AuthRequest, res: Response) => {
	const userId = req.params.id;
	if (!userId) return res.status(400).json({ error: 'Missing user id' });
	const adminId = req.userId;

	try {
		logger.info('[AdminController] blockUser called', { adminId, userId });
		const user = await User.findById(userId);
		if (!user)
			return res.status(404).json({ error: 'Utilisateur non trouvé' });

		user.isBlocked = true;
		user.blockedAt = new Date();
		user.blockedBy = adminId
			? new mongoose.Types.ObjectId(adminId)
			: undefined;
		await user.save();

		// log security event
		await logSecurityEvent({
			userId: userId as unknown as string,
			eventType: 'account_blocked',
			req,
			metadata: { blockedBy: adminId },
		});

		logger.info('[AdminController] blockUser success', { adminId, userId });
		res.json({ success: true, user });
	} catch (error) {
		logger.error('[AdminController] blockUser failed', {
			error: error instanceof Error ? error.message : String(error),
			adminId,
			userId,
		});
		res.status(500).json({
			error: 'Failed to block user',
			details: (error as Error).message,
		});
	}
};

// Unblock a user (admin)
export const unblockUser = async (req: AuthRequest, res: Response) => {
	const userId = req.params.id;
	if (!userId) return res.status(400).json({ error: 'Missing user id' });
	const adminId = req.userId;

	try {
		logger.info('[AdminController] unblockUser called', {
			adminId,
			userId,
		});
		const user = await User.findById(userId);
		if (!user)
			return res.status(404).json({ error: 'Utilisateur non trouvé' });

		user.isBlocked = false;
		user.blockedAt = undefined;
		user.blockedBy = undefined;
		await user.save();

		// log security event
		await logSecurityEvent({
			userId: userId as unknown as string,
			eventType: 'account_unblocked',
			req,
			metadata: { unblockedBy: adminId },
		});

		logger.info('[AdminController] unblockUser success', {
			adminId,
			userId,
		});
		res.json({ success: true, user });
	} catch (error) {
		logger.error('[AdminController] unblockUser failed', {
			error: error instanceof Error ? error.message : String(error),
			adminId,
			userId,
		});
		res.status(500).json({
			error: 'Failed to unblock user',
			details: (error as Error).message,
		});
	}
};

// Grant access to a user (admin override)
export const grantAdminAccess = async (req: AuthRequest, res: Response) => {
	const userId = req.params.id;
	if (!userId) return res.status(400).json({ error: 'Missing user id' });
	const adminId = req.userId;

	try {
		logger.info('[AdminController] grantAdminAccess called', {
			adminId,
			userId,
		});
		const user = await User.findById(userId);
		if (!user)
			return res.status(404).json({ error: 'Utilisateur non trouvé' });

		user.accessGrantedByAdmin = true;
		await user.save();

		// log security event
		await logSecurityEvent({
			userId: userId,
			eventType: 'account_access_granted',
			req,
			metadata: { grantedBy: adminId },
		});

		logger.info('[AdminController] grantAdminAccess success', {
			adminId,
			userId,
		});
		res.json({ success: true, user });
	} catch (error) {
		logger.error('[AdminController] grantAdminAccess failed', {
			error: error instanceof Error ? error.message : String(error),
			adminId,
			userId,
		});
		res.status(500).json({
			error: 'Failed to grant access',
			details: (error as Error).message,
		});
	}
};

// Revoke access from a user (admin override)
export const revokeAdminAccess = async (req: AuthRequest, res: Response) => {
	const userId = req.params.id;
	if (!userId) return res.status(400).json({ error: 'Missing user id' });
	const adminId = req.userId;

	try {
		logger.info('[AdminController] revokeAdminAccess called', {
			adminId,
			userId,
		});
		const user = await User.findById(userId);
		if (!user)
			return res.status(404).json({ error: 'Utilisateur non trouvé' });

		user.accessGrantedByAdmin = false;
		await user.save();

		// log security event
		await logSecurityEvent({
			userId: userId,
			eventType: 'account_access_revoked',
			req,
			metadata: { revokedBy: adminId },
		});

		logger.info('[AdminController] revokeAdminAccess success', {
			adminId,
			userId,
		});
		res.json({ success: true, user });
	} catch (error) {
		logger.error('[AdminController] revokeAdminAccess failed', {
			error: error instanceof Error ? error.message : String(error),
			adminId,
			userId,
		});
		res.status(500).json({
			error: 'Failed to revoke access',
			details: (error as Error).message,
		});
	}
};

// Get detailed user profile for admin (with simple related counts)
export const getAdminUserProfile = async (req: Request, res: Response) => {
	try {
		const userId = req.params.id;
		if (!userId) return res.status(400).json({ error: 'Missing user id' });
		logger.info('[AdminController] getAdminUserProfile called', {
			actorId: (req as any).userId || (req as any).user?.id || null,
			userId,
		});

		const user = await User.findById(userId).lean();
		if (!user)
			return res.status(404).json({ error: 'Utilisateur non trouvé' });

		// related counts
		const propertiesCount = await Property.countDocuments({
			agentId: user._id,
		});
		const collaborationsCount = await Collaboration.countDocuments({
			agentId: user._id,
		});

		logger.info('[AdminController] getAdminUserProfile success', {
			userId,
		});
		res.json({ ...user, propertiesCount, collaborationsCount });
	} catch (error) {
		logger.error('[AdminController] getAdminUserProfile failed', {
			error: error instanceof Error ? error.message : String(error),
		});
		res.status(500).json({ error: 'Failed to fetch admin user profile' });
	}
};

// Per-user detailed stats (properties count, collaborations active/closed)
export const getAdminUserStats = async (req: Request, res: Response) => {
	const userId = req.params.id;
	if (!userId) return res.status(400).json({ error: 'Missing user id' });

	try {
		logger.info('[AdminController] getAdminUserStats called', {
			actorId: (req as any).userId || (req as any).user?.id || null,
			userId,
		});
		const uid = new mongoose.Types.ObjectId(userId);
		// Properties: count documents owned by this user
		const propertiesCount = await Property.countDocuments({ owner: uid });

		// Collaborations: count both as post owner and as collaborator, by status
		const [ownerAgg, collabAgg] = await Promise.all([
			Collaboration.aggregate([
				{ $match: { postOwnerId: uid } },
				{
					$group: {
						_id: '$postOwnerId',
						active: {
							$sum: {
								$cond: [{ $eq: ['$status', 'active'] }, 1, 0],
							},
						},
						closed: {
							$sum: {
								$cond: [
									{ $eq: ['$status', 'completed'] },
									1,
									0,
								],
							},
						},
					},
				},
			]),
			Collaboration.aggregate([
				{ $match: { collaboratorId: uid } },
				{
					$group: {
						_id: '$collaboratorId',
						active: {
							$sum: {
								$cond: [{ $eq: ['$status', 'active'] }, 1, 0],
							},
						},
						closed: {
							$sum: {
								$cond: [
									{ $eq: ['$status', 'completed'] },
									1,
									0,
								],
							},
						},
					},
				},
			]),
		]);

		const active = (ownerAgg[0]?.active || 0) + (collabAgg[0]?.active || 0);
		const closed = (ownerAgg[0]?.closed || 0) + (collabAgg[0]?.closed || 0);

		logger.info('[AdminController] getAdminUserStats success', {
			userId,
			propertiesCount,
			collaborationsActive: active,
			collaborationsClosed: closed,
		});
		res.json({
			propertiesCount,
			collaborationsActive: active,
			collaborationsClosed: closed,
		});
	} catch (err) {
		logger.error('[AdminController] getAdminUserStats failed', {
			error: err instanceof Error ? err.message : String(err),
			userId,
		});
		res.status(500).json({
			error: 'Failed to compute user stats',
			details: (err as Error).message,
		});
	}
};

// Create an admin user (basic)
export const createAdminUser = async (req: AuthRequest, res: Response) => {
	try {
		const payload = req.body || {};
		// Minimal required fields: email
		if (!payload.email)
			return res.status(400).json({ error: 'Email required' });

		logger.info('[AdminController] createAdminUser called', {
			adminId: req.userId,
			email: payload.email,
			userType: payload.userType || 'apporteur',
			flags: {
				isValidated: payload.isValidated ?? false,
				sendInvite: payload.sendInvite,
				sendRandomPassword: payload.sendRandomPassword,
				providedPassword: Boolean(payload.password),
			},
		});

		const existing = await User.findOne({ email: payload.email });
		if (existing)
			return res.status(409).json({
				message: 'User already exists',
				error: 'User already exists',
			});

		const newUser = new User({
			firstName: payload.firstName || '',
			lastName: payload.lastName || '',
			email: payload.email,
			userType: payload.userType || 'apporteur',
			isValidated: payload.isValidated ?? false,
			validatedAt: payload.isValidated ? new Date() : undefined,
			validatedBy:
				payload.isValidated && req.userId
					? new mongoose.Types.ObjectId(req.userId)
					: undefined,
			professionalInfo: payload.professionalInfo || undefined,
			phone: payload.phone || undefined,
			profileImage: payload.profileImage || undefined,
			// If admin provided a password at creation time, use it; otherwise we'll set an invite token below
			...(payload.password ? { password: payload.password } : {}),
		});
		// If admin requested a random temporary password, generate one and require change on first login
		const sendRandomPassword =
			payload.sendRandomPassword === true ||
			payload.sendRandomPassword === 'true';
		let generatedTempPassword: string | undefined;
		if (sendRandomPassword && !payload.password) {
			// Generate a 12-character temporary password with letters/numbers/symbols
			const chars =
				'abcdefghijklmnopqrstuvwxyzABCDEFGHIJKLMNOPQRSTUVWXYZ0123456789!@#$%^&*()_+-=[]{}|;:,.<>?';
			let pwd = '';
			for (let i = 0; i < 12; i++)
				pwd += chars[Math.floor(Math.random() * chars.length)];
			generatedTempPassword = pwd;
			(newUser as any).password = generatedTempPassword;
			(newUser as any).mustChangePassword = true;
		}
		// Determine invite behavior
		const sendInvite =
			payload.sendInvite === undefined
				? !payload.password
				: !!payload.sendInvite;
		if (sendInvite && !payload.password) {
			// Generate a secure invite token to let the user define their password for the first time
			const token = crypto.randomBytes(32).toString('hex');
			newUser.passwordResetCode = token;
			// Invite links valid for 24 hours
			newUser.passwordResetExpires = new Date(
				Date.now() + 24 * 60 * 60 * 1000,
			);
		}

		await newUser.save();

		// If we created an invite token, send invite email to set password (first-time setup)
		if (sendInvite && !payload.password) {
			try {
				const inviteUrl = `${process.env.CLIENT_URL || process.env.FRONTEND_URL || 'http://localhost:3000'}/auth/set-password?email=${encodeURIComponent(newUser.email)}&token=${encodeURIComponent(String(newUser.passwordResetCode))}`;
				await sendInviteToSetPassword({
					to: newUser.email,
					name: `${newUser.firstName} ${newUser.lastName}`,
					inviteUrl,
				});
				await logSecurityEvent({
					userId: (newUser._id as unknown as string).toString(),
					eventType: 'invite_sent',
					req,
					metadata: { method: 'invite_link' },
				});
			} catch (err) {
				await logSecurityEvent({
					userId: (newUser._id as unknown as string).toString(),
					eventType: 'invite_sent',
					req,
					metadata: { error: String(err), method: 'invite_link' },
				});
			}
		}

		// If admin requested a random password, send an email with the temporary password
		if (generatedTempPassword) {
			try {
				await sendTemporaryPassword({
					to: newUser.email,
					name: `${newUser.firstName} ${newUser.lastName}`,
					tempPassword: generatedTempPassword,
				});
				await logSecurityEvent({
					userId: (newUser._id as unknown as string).toString(),
					eventType: 'temp_password_sent',
					req,
					metadata: {},
				});
			} catch (err) {
				await logSecurityEvent({
					userId: (newUser._id as unknown as string).toString(),
					eventType: 'temp_password_sent',
					req,
					metadata: { error: String(err) },
				});
			}
		}

		const adminId = req.userId;

		if (newUser.isValidated) {
			try {
				// send account validated email
				await sendAccountValidated({
					to: newUser.email,
					name: `${newUser.firstName} ${newUser.lastName}`,
					email: newUser.email,
				});
			} catch (emailError) {
				// log the issue but continue
				await logSecurityEvent({
					userId: (newUser._id as unknown as string).toString(),
					eventType: 'account_validated',
					req,
					metadata: { error: String(emailError) },
				});
			}

			// Log validation event as admin validated the account upon creation
			await logSecurityEvent({
				userId: (newUser._id as unknown as string).toString(),
				eventType: 'account_validated',
				req,
				metadata: { validatedBy: adminId, via: 'admin_create' },
			});
		}
		logger.info('[AdminController] createAdminUser success', {
			adminId,
			userId: (newUser._id as unknown as string).toString(),
			email: newUser.email,
		});
		res.status(201).json({ success: true, user: newUser });
	} catch (err) {
		logger.error('[AdminController] createAdminUser failed', {
			error: err instanceof Error ? err.message : String(err),
		});
		res.status(500).json({
			error: 'Failed to create user',
			details: (err as Error).message,
		});
	}
};

// Update an admin user
export const updateAdminUser = async (req: Request, res: Response) => {
	const userId = req.params.id;
	const payload = req.body || {};
	if (!userId) return res.status(400).json({ error: 'Missing user id' });

	try {
		logger.info('[AdminController] updateAdminUser called', {
			actorId: (req as any).userId || (req as any).user?.id || null,
			userId,
		});
		const user = await User.findById(userId);
		if (!user)
			return res.status(404).json({ error: 'Utilisateur non trouvé' });

		Object.assign(user, payload);
		await user.save();
		logger.info('[AdminController] updateAdminUser success', { userId });
		res.json({ success: true, user });
	} catch (err) {
		logger.error('[AdminController] updateAdminUser failed', {
			error: err instanceof Error ? err.message : String(err),
			userId,
		});
		res.status(500).json({
			error: 'Failed to update user',
			details: (err as Error).message,
		});
	}
};

// Delete admin user
export const deleteAdminUser = async (req: Request, res: Response) => {
	const userId = req.params.id;
	if (!userId) return res.status(400).json({ error: 'Missing user id' });

	try {
		const actorId = (req as any).userId || (req as any).user?.id || null;
		logger.info('[AdminController] deleteAdminUser called', {
			actorId,
			userId,
		});

		// Find user first to get details for logging
		const user = await User.findById(userId);
		if (!user) {
			logger.warn('[AdminController] deleteAdminUser - user not found', {
				userId,
			});
			return res.status(404).json({ error: 'User not found' });
		}

		// Delete user's properties (annonces)
		const { Property } = await import('../models/Property');
		const deletedProperties = await Property.deleteMany({ owner: userId });
		logger.info('[AdminController] Deleted user properties', {
			userId,
			count: deletedProperties.deletedCount,
		});

		// Delete user's search ads
		const { SearchAd } = await import('../models/SearchAd');
		const deletedSearchAds = await SearchAd.deleteMany({
			createdBy: userId,
		});
		logger.info('[AdminController] Deleted user search ads', {
			userId,
			count: deletedSearchAds.deletedCount,
		});

		// Delete collaborations where user is involved
		const { Collaboration } = await import('../models/Collaboration');
		const deletedCollaborations = await Collaboration.deleteMany({
			$or: [{ agent: userId }, { apporteur: userId }],
		});
		logger.info('[AdminController] Deleted user collaborations', {
			userId,
			count: deletedCollaborations.deletedCount,
		});

		// Delete user's messages
		const Message = (await import('../models/Chat')).default;
		const deletedMessages = await Message.deleteMany({
			$or: [{ senderId: userId }, { receiverId: userId }],
		});
		logger.info('[AdminController] Deleted user messages', {
			userId,
			count: deletedMessages.deletedCount,
		});

		// Delete the user
		await User.findByIdAndDelete(userId);

		// Log security event
		await logSecurityEvent({
			userId: actorId,
			eventType: 'account_deleted',
			req,
			metadata: {
				deletedUserId: userId,
				email: user.email,
				propertiesDeleted: deletedProperties.deletedCount,
				searchAdsDeleted: deletedSearchAds.deletedCount,
				collaborationsDeleted: deletedCollaborations.deletedCount,
				messagesDeleted: deletedMessages.deletedCount,
			},
		});

		logger.info('[AdminController] deleteAdminUser success', {
			userId,
			propertiesDeleted: deletedProperties.deletedCount,
			searchAdsDeleted: deletedSearchAds.deletedCount,
			collaborationsDeleted: deletedCollaborations.deletedCount,
			messagesDeleted: deletedMessages.deletedCount,
		});

		res.json({
			success: true,
			deleted: {
				properties: deletedProperties.deletedCount,
				searchAds: deletedSearchAds.deletedCount,
				collaborations: deletedCollaborations.deletedCount,
				messages: deletedMessages.deletedCount,
			},
		});
	} catch (err) {
		logger.error('[AdminController] deleteAdminUser failed', {
			error: err instanceof Error ? err.message : String(err),
			userId,
		});
		res.status(500).json({
			error: 'Failed to delete user',
			details: (err as Error).message,
		});
	}
};

// Import users from CSV (expects middleware to provide `req.file.buffer`)
export const importUsersFromCSV = async (req: Request, res: Response) => {
	try {
		// @ts-ignore - multer file
		const file = (req as any).file;
		if (!file || !file.buffer)
			return res.status(400).json({ error: 'No CSV file uploaded' });

		logger.info('[AdminController] importUsersFromCSV called', {
			actorId: (req as any).userId || (req as any).user?.id || null,
			fileSize: file.buffer?.length || 0,
		});

		// Admin flags available on form body
		// By default, when importing CSV we will send an invite to each created user
		const sendInviteDefault =
			typeof req.body.sendInviteDefault === 'undefined'
				? true
				: req.body.sendInviteDefault === 'true' ||
					req.body.sendInviteDefault === true;
		const validateDefault =
			req.body.validateDefault === 'true' ||
			req.body.validateDefault === true;
		const defaultUserType =
			(req.body.defaultUserType as string) || 'apporteur';
		const updateIfExists =
			req.body.updateIfExists === 'true' ||
			req.body.updateIfExists === true;

		const text = file.buffer.toString('utf8');
		const lines = text
			.split(/\r?\n/)
			.map((l: string) => l.trim())
			.filter(Boolean);
		if (lines.length === 0)
			return res.status(400).json({ error: 'CSV empty' });

		const header = lines[0]
			.split(',')
			.map((h: string) => h.trim().toLowerCase());
		// accept common headers; optional ones included
		const required = ['email', 'firstname', 'lastname'];

		// Result bookkeeping
		const created: any[] = [];
		const updated: any[] = [];
		const skipped: Array<{ line: number; reason: string }> = [];
		const errors: string[] = [];

		// Helper: basic email validation
		const isValidEmail = (e: string) =>
			typeof e === 'string' && /^[^@\s]+@[^@\s]+\.[^@\s]+$/.test(e);

		for (let i = 1; i < lines.length; i++) {
			const cols = lines[i].split(',').map((c: string) => c.trim());
			if (cols.length === 0) continue;
			const row: any = {};
			header.forEach((h: string, idx: number) => {
				row[h] = cols[idx] ?? '';
			});

			// Normalize fields
			const email = (row.email || '').toLowerCase();
			if (!email || !isValidEmail(email)) {
				skipped.push({
					line: i + 1,
					reason: 'Invalid or missing email',
				});
				continue;
			}

			// Check for existing user
			let existing = await User.findOne({ email });
			if (existing && !updateIfExists) {
				skipped.push({ line: i + 1, reason: 'User already exists' });
				continue;
			}

			// Build user object
			const userPayload: any = {
				firstName: row.firstname || '',
				lastName: row.lastname || '',
				email,
				userType: row.usertype || defaultUserType,
				phone: row.phone || undefined,
				professionalInfo: row.network
					? { network: row.network }
					: undefined,
				isValidated:
					typeof row.isvalidated !== 'undefined'
						? String(row.isvalidated).toLowerCase() === 'true'
						: validateDefault,
			};

			// If admin provided password in CSV (not recommended), set it; it will be hashed by pre-save hook
			if (row.password) {
				userPayload.password = row.password;
			}

			// If user exists and updateIfExists true -> update fields
			if (existing && updateIfExists) {
				Object.assign(existing, userPayload);
				await existing.save();
				updated.push({ id: existing._id, email });
				// If admin wants to invite on update and no password present, set invite
				const sendInvite =
					typeof row.sendinvite !== 'undefined'
						? String(row.sendinvite).toLowerCase() === 'true'
						: sendInviteDefault;
				if (sendInvite && !existing.password) {
					const token = crypto.randomBytes(32).toString('hex');
					existing.passwordResetCode = token;
					existing.passwordResetExpires = new Date(
						Date.now() + 24 * 60 * 60 * 1000,
					); // 24 hours
					await existing.save();
					// Send invite email with secure link to set-password page
					try {
						const inviteUrl = `${process.env.CLIENT_URL || process.env.FRONTEND_URL || 'http://localhost:3000'}/auth/set-password?email=${encodeURIComponent(existing.email)}&token=${encodeURIComponent(String(existing.passwordResetCode))}`;
						await sendInviteToSetPassword({
							to: existing.email,
							name: `${existing.firstName} ${existing.lastName}`,
							inviteUrl,
						});
						await logSecurityEvent({
							userId: (
								existing._id as unknown as string
							).toString(),
							eventType: 'invite_sent',
							req,
							metadata: { method: 'invite_link' },
						});
					} catch (err) {
						errors.push(
							`Failed to send invite to ${existing.email}: ${(err as Error).message}`,
						);
					}
				}
				continue;
			}

			// Otherwise, create new user
			const u = new User(userPayload);

			const sendInvite =
				typeof row.sendinvite !== 'undefined'
					? String(row.sendinvite).toLowerCase() === 'true'
					: sendInviteDefault;
			// If we should send an invite and the admin did not provide a password
			if (sendInvite && !row.password) {
				const token = crypto.randomBytes(32).toString('hex');
				u.passwordResetCode = token;
				u.passwordResetExpires = new Date(
					Date.now() + 24 * 60 * 60 * 1000,
				); // 24 hours
			}

			// If row explicitly sets isvalidated = true, mark validated (admin explicit validation)
			// If validateDefault true (admin opted to auto-validate), set validated
			u.isValidated = userPayload.isValidated;

			try {
				await u.save();
				created.push({ id: u._id, email: u.email });

				// Send invite if configured
				if (sendInvite) {
					try {
						const inviteUrl = `${process.env.CLIENT_URL || process.env.FRONTEND_URL || 'http://localhost:3000'}/auth/set-password?email=${encodeURIComponent(u.email)}&token=${encodeURIComponent(String(u.passwordResetCode))}`;
						await sendInviteToSetPassword({
							to: u.email,
							name: `${u.firstName} ${u.lastName}`,
							inviteUrl,
						});
						await logSecurityEvent({
							userId: (u._id as unknown as string).toString(),
							eventType: 'invite_sent',
							req,
							metadata: { method: 'invite_link' },
						});
					} catch (err) {
						errors.push(
							`Failed to send invite to ${u.email}: ${(err as Error).message}`,
						);
					}
				}
			} catch (err) {
				skipped.push({
					line: i + 1,
					reason: `DB error: ${(err as Error).message}`,
				});
			}
		}

		logger.info('[AdminController] importUsersFromCSV success', {
			createdCount: created.length,
			updatedCount: updated.length,
			skippedCount: skipped.length,
			errorCount: errors.length,
		});
		res.json({
			success: true,
			createdCount: created.length,
			updatedCount: updated.length,
			skipped,
			errors,
			created,
		});
	} catch (err) {
		logger.error('[AdminController] importUsersFromCSV failed', {
			error: err instanceof Error ? err.message : String(err),
		});
		res.status(500).json({
			error: 'Failed to import CSV',
			details: (err as Error).message,
		});
	}
};

// Simple aggregated stats for admin dashboard
export const getAdminStats = async (req: Request, res: Response) => {
	const debug = process.env.AUTH_DEBUG === 'true';
	if (debug) {
		logger.info('[getAdminStats] called', {
			method: req.method,
			url: req.originalUrl,
			user: (req as any).user || null,
			cookieKeys: Object.keys(req.cookies || {}),
			headers: {
				authorization: req.headers.authorization
					? '(present)'
					: '(absent)',
				origin: req.headers.origin || null,
			},
		});
	}

	try {
		// Users (agents) stats
		const agentsTotal = await User.countDocuments({ userType: 'agent' });
		const agentsActive = await User.countDocuments({
			userType: 'agent',
			isValidated: true,
			isBlocked: { $ne: true },
		});
		const agentsPending = await User.countDocuments({
			userType: 'agent',
			isValidated: false,
			isBlocked: { $ne: true },
		});
		const agentsUnsubscribed = await User.countDocuments({
			userType: 'agent',
			isBlocked: true,
		});
		// Apporteurs (lead providers)
		const apporteursTotal = await User.countDocuments({
			userType: 'apporteur',
		});
		const apporteursActive = await User.countDocuments({
			userType: 'apporteur',
			isValidated: true,
			isBlocked: { $ne: true },
		});
		const apporteursPending = await User.countDocuments({
			userType: 'apporteur',
			isValidated: false,
			isBlocked: { $ne: true },
		});

		// Properties
		const propertiesActive = await Property.countDocuments({
			status: 'active',
		});
		const propertiesArchived = await Property.countDocuments({
			status: 'archived',
		});
		// Properties currently in collaboration (distinct postIds from Collaboration)
		const propertiesInCollabDistinct = await Collaboration.distinct(
			'postId',
			{
				postType: 'Property',
				status: { $in: ['pending', 'accepted', 'active'] },
			},
		);
		const propertiesInCollab = propertiesInCollabDistinct
			? propertiesInCollabDistinct.length
			: 0;

		// Collaborations
		const collabOpen = await Collaboration.countDocuments({
			status: { $in: ['pending', 'accepted', 'active'] },
		});
		const collabClosed = await Collaboration.countDocuments({
			status: { $in: ['completed', 'cancelled'] },
		});

		// Fees total (sum of completed collaborations' commission if present)
		const feesAgg = await Collaboration.aggregate([
			{
				$match: {
					commission: { $exists: true, $ne: null },
					status: { $in: ['completed'] },
				},
			},
			{
				$group: {
					_id: null,
					total: { $sum: '$commission' },
				},
			},
		]);
		const feesTotal = feesAgg && feesAgg.length > 0 ? feesAgg[0].total : 0;

		// Top networks: group users by professionalInfo.network
		const topNetworksAgg = await User.aggregate([
			{
				$match: {
					'professionalInfo.network': { $exists: true, $ne: '' },
				},
			},
			{
				$group: {
					_id: '$professionalInfo.network',
					count: { $sum: 1 },
				},
			},
			{ $sort: { count: -1 } },
			{ $limit: 10 },
		]);
		const topNetworks = topNetworksAgg.map((r) => ({
			name: r._id,
			count: r.count,
		}));

		// Top regions: group properties by city or location field
		const topRegionsAgg = await Property.aggregate([
			{ $match: { city: { $exists: true, $ne: '' } } },
			{ $group: { _id: '$city', count: { $sum: 1 } } },
			{ $sort: { count: -1 } },
			{ $limit: 10 },
		]);
		const topRegions = topRegionsAgg.map((r) => ({
			name: r._id,
			count: r.count,
		}));

		const stats = {
			agentsTotal,
			agentsActive,
			agentsPending,
			agentsUnsubscribed,
			apporteursTotal,
			apporteursActive,
			apporteursPending,
			propertiesActive,
			propertiesArchived,
			propertiesInCollab,
			collabOpen,
			collabClosed,
			feesTotal,
			topNetworks,
			topRegions,
		};

		logger.info('[AdminController] getAdminStats success', {
			actorId: (req as any).userId || (req as any).user?.id || null,
		});
		res.json(stats);
	} catch (err) {
		logger.error('[AdminController] getAdminStats failed', {
			error: err instanceof Error ? err.message : String(err),
		});
		res.status(500).json({
			error: 'Failed to compute stats',
			details: (err as Error).message,
		});
	}
};

export const sendPaymentReminder = async (req: AuthRequest, res: Response) => {
<<<<<<< HEAD
  const userId = req.params.id;
  if (!userId) return res.status(400).json({ error: 'Missing user id' });

  try {
    logger.info('[AdminController] sendPaymentReminder called', { adminId: req.userId, userId });
    const user = await User.findById(userId);
    if (!user) return res.status(404).json({ error: 'Utilisateur non trouvé' });

    // Only send reminder to agents who haven't paid
    if (user.userType !== 'agent' || user.isPaid) {
      return res.status(400).json({ error: 'Ce utilisateur n\'est pas concerné par un rappel de paiement' });
    }

    // Generate payment URL
    const paymentUrl = `${process.env.CLIENT_URL || 'http://localhost:3000'}/payment`;

    await sendPaymentReminderEmail({
      to: user.email,
      name: `${user.firstName} ${user.lastName}`,
      billingUrl: paymentUrl,
    });
    logger.info('[AdminController] sendPaymentReminder success', { adminId: req.userId, userId });
    res.json({ success: true, message: 'Rappel de paiement envoyé avec succès' });
  } catch (err) {
    logger.error('[AdminController] sendPaymentReminder failed', { error: err instanceof Error ? err.message : String(err), adminId: req.userId, userId });
    res.status(500).json({ error: 'Erreur lors de l\'envoi du rappel', details: (err as Error).message });
  }
};

// Admin delete collaboration (no ownership check)
export const deleteAdminCollaboration = async (
  req: AuthRequest,
  res: Response,
): Promise<void> => {
  try {
    const { id } = req.params;
    const collaboration = await Collaboration.findById(id);

    if (!collaboration) {
      res.status(404).json({
        success: false,
        message: 'Collaboration introuvable',
      });
      return;
    }

    await collaboration.deleteOne();
    logger.info('[Admin] Collaboration deleted', {
      adminId: req.userId,
      collaborationId: id,
    });

    res.status(200).json({
      success: true,
      message: 'Collaboration supprimée',
    });
  } catch (error) {
    logger.error('[Admin] Failed to delete collaboration', {
      error: (error as Error).message,
      collaborationId: req.params.id,
    });
    res.status(500).json({
      success: false,
      message: 'Échec de la suppression de la collaboration',
      error: (error as Error).message,
    });
  }
};
=======
	const userId = req.params.id;
	if (!userId) return res.status(400).json({ error: 'Missing user id' });

	try {
		logger.info('[AdminController] sendPaymentReminder called', {
			adminId: req.userId,
			userId,
		});
		const user = await User.findById(userId);
		if (!user)
			return res.status(404).json({ error: 'Utilisateur non trouvé' });

		// Only send reminder to agents who haven't paid
		if (user.userType !== 'agent' || user.isPaid) {
			return res.status(400).json({
				error: "Ce utilisateur n'est pas concerné par un rappel de paiement",
			});
		}

		// Generate payment URL
		const paymentUrl = `${process.env.CLIENT_URL || 'http://localhost:3000'}/payment`;

		await sendPaymentReminderEmail({
			to: user.email,
			name: `${user.firstName} ${user.lastName}`,
			billingUrl: paymentUrl,
		});
		logger.info('[AdminController] sendPaymentReminder success', {
			adminId: req.userId,
			userId,
		});
		res.json({
			success: true,
			message: 'Rappel de paiement envoyé avec succès',
		});
	} catch (err) {
		logger.error('[AdminController] sendPaymentReminder failed', {
			error: err instanceof Error ? err.message : String(err),
			adminId: req.userId,
			userId,
		});
		res.status(500).json({
			error: "Erreur lors de l'envoi du rappel",
			details: (err as Error).message,
		});
	}
};
>>>>>>> 122fdee7
<|MERGE_RESOLUTION|>--- conflicted
+++ resolved
@@ -1233,34 +1233,52 @@
 };
 
 export const sendPaymentReminder = async (req: AuthRequest, res: Response) => {
-<<<<<<< HEAD
-  const userId = req.params.id;
-  if (!userId) return res.status(400).json({ error: 'Missing user id' });
-
-  try {
-    logger.info('[AdminController] sendPaymentReminder called', { adminId: req.userId, userId });
-    const user = await User.findById(userId);
-    if (!user) return res.status(404).json({ error: 'Utilisateur non trouvé' });
-
-    // Only send reminder to agents who haven't paid
-    if (user.userType !== 'agent' || user.isPaid) {
-      return res.status(400).json({ error: 'Ce utilisateur n\'est pas concerné par un rappel de paiement' });
-    }
-
-    // Generate payment URL
-    const paymentUrl = `${process.env.CLIENT_URL || 'http://localhost:3000'}/payment`;
-
-    await sendPaymentReminderEmail({
-      to: user.email,
-      name: `${user.firstName} ${user.lastName}`,
-      billingUrl: paymentUrl,
-    });
-    logger.info('[AdminController] sendPaymentReminder success', { adminId: req.userId, userId });
-    res.json({ success: true, message: 'Rappel de paiement envoyé avec succès' });
-  } catch (err) {
-    logger.error('[AdminController] sendPaymentReminder failed', { error: err instanceof Error ? err.message : String(err), adminId: req.userId, userId });
-    res.status(500).json({ error: 'Erreur lors de l\'envoi du rappel', details: (err as Error).message });
-  }
+	const userId = req.params.id;
+	if (!userId) return res.status(400).json({ error: 'Missing user id' });
+
+	try {
+		logger.info('[AdminController] sendPaymentReminder called', {
+			adminId: req.userId,
+			userId,
+		});
+		const user = await User.findById(userId);
+		if (!user)
+			return res.status(404).json({ error: 'Utilisateur non trouvé' });
+
+		// Only send reminder to agents who haven't paid
+		if (user.userType !== 'agent' || user.isPaid) {
+			return res.status(400).json({
+				error: "Ce utilisateur n'est pas concerné par un rappel de paiement",
+			});
+		}
+
+		// Generate payment URL
+		const paymentUrl = `${process.env.CLIENT_URL || 'http://localhost:3000'}/payment`;
+
+		await sendPaymentReminderEmail({
+			to: user.email,
+			name: `${user.firstName} ${user.lastName}`,
+			billingUrl: paymentUrl,
+		});
+		logger.info('[AdminController] sendPaymentReminder success', {
+			adminId: req.userId,
+			userId,
+		});
+		res.json({
+			success: true,
+			message: 'Rappel de paiement envoyé avec succès',
+		});
+	} catch (err) {
+		logger.error('[AdminController] sendPaymentReminder failed', {
+			error: err instanceof Error ? err.message : String(err),
+			adminId: req.userId,
+			userId,
+		});
+		res.status(500).json({
+			error: "Erreur lors de l'envoi du rappel",
+			details: (err as Error).message,
+		});
+	}
 };
 
 // Admin delete collaboration (no ownership check)
@@ -1302,52 +1320,3 @@
     });
   }
 };
-=======
-	const userId = req.params.id;
-	if (!userId) return res.status(400).json({ error: 'Missing user id' });
-
-	try {
-		logger.info('[AdminController] sendPaymentReminder called', {
-			adminId: req.userId,
-			userId,
-		});
-		const user = await User.findById(userId);
-		if (!user)
-			return res.status(404).json({ error: 'Utilisateur non trouvé' });
-
-		// Only send reminder to agents who haven't paid
-		if (user.userType !== 'agent' || user.isPaid) {
-			return res.status(400).json({
-				error: "Ce utilisateur n'est pas concerné par un rappel de paiement",
-			});
-		}
-
-		// Generate payment URL
-		const paymentUrl = `${process.env.CLIENT_URL || 'http://localhost:3000'}/payment`;
-
-		await sendPaymentReminderEmail({
-			to: user.email,
-			name: `${user.firstName} ${user.lastName}`,
-			billingUrl: paymentUrl,
-		});
-		logger.info('[AdminController] sendPaymentReminder success', {
-			adminId: req.userId,
-			userId,
-		});
-		res.json({
-			success: true,
-			message: 'Rappel de paiement envoyé avec succès',
-		});
-	} catch (err) {
-		logger.error('[AdminController] sendPaymentReminder failed', {
-			error: err instanceof Error ? err.message : String(err),
-			adminId: req.userId,
-			userId,
-		});
-		res.status(500).json({
-			error: "Erreur lors de l'envoi du rappel",
-			details: (err as Error).message,
-		});
-	}
-};
->>>>>>> 122fdee7
