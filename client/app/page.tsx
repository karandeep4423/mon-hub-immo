--- conflicted
+++ resolved
@@ -1,134 +1,12 @@
-<<<<<<< HEAD
-// app/page.tsx (Home page with user type selection)
+// app/auth/login/page.tsx
 import type { Metadata } from 'next';
-import { UserTypeSelection } from '@/components/auth/UserTypeSelection';
+import { LoginWithUserType } from '@/components/auth/LoginWithUserType';
 
 export const metadata: Metadata = {
-  title: 'HubImmo - Le 1er réseau social immobilier collaboratif',
-  description: 'Choisissez votre accès à HubImmo',
+  title: 'Connexion - HubImmo',
+  description: 'Connectez-vous à votre compte HubImmo',
 };
 
-export default function HomePage() {
-  return <UserTypeSelection />;
-=======
-'use client';
-
-import { useState } from 'react';
-import PropertyCard from './components/PropertyCard';
-
-const properties = [
-  {
-    id: 1,
-    image: '/maison1.jpg',
-    additionalImages: ['/maison1.jpg', '/maison2.jpg'], 
-    price: 250000,
-    agentName: 'Jean Dupont',
-    type: 'Appartement',
-    sector: 'Paris',
-  },
-  {
-    id: 2,
-    image: '/maison2.jpg',
-    additionalImages: ['/maison2.jpg', '/maison6.jpg'], 
-    price: 380000,
-    agentName: 'Marie Leclerc',
-    type: 'Maison',
-    sector: 'Lyon',
-  },
-  {
-    id: 3,
-    image: '/maison5.jpg',
-    price: 150000,
-    additionalImages: ['/maison5.jpg', '/maison5.jpg'],
-    agentName: 'Pierre Martin',
-    type: 'Terrain',
-    sector: 'Marseille',
-  },
-
-
-];
-
-export default function Home() {
-  const [searchTerm, setSearchTerm] = useState('');
-  const [typeFilter, setTypeFilter] = useState('');
-  const [sectorFilter, setSectorFilter] = useState('');
-  const [priceFilter, setPriceFilter] = useState({ min: 0, max: 500000 });
-
-  const filteredProperties = properties.filter((property) => {
-    const matchesSearch = property.agentName.toLowerCase().includes(searchTerm.toLowerCase());
-    const matchesType = !typeFilter || property.type === typeFilter;
-    const matchesSector = !sectorFilter || property.sector === sectorFilter;
-    const matchesPrice = property.price >= priceFilter.min && property.price <= priceFilter.max;
-    return matchesSearch && matchesType && matchesSector && matchesPrice;
-  });
-
-  return (
-    <div className="max-w-7xl mx-auto px-4 sm:px-6 lg:px-8 py-6">
-      <section>
-        <div className="flex flex-col sm:flex-row justify-between items-center mb-4 gap-4">
-          <h2 className="text-2xl font-semibold">Biens à vendre</h2>
-          <div className="flex items-center space-x-2">
-            <div className="relative">
-              <input
-                type="text"
-                placeholder="Rechercher un bien..."
-                value={searchTerm}
-                onChange={(e) => setSearchTerm(e.target.value)}
-                className="border rounded-lg p-2 pr-10 w-64 focus:outline-none focus:ring-2 focus:ring-blue-500"
-              />
-              <button className="absolute right-2 top-2 text-gray-500 hover:text-blue-600">
-                <svg className="h-5 w-5" fill="none" stroke="currentColor" viewBox="0 0 24 24">
-                  <path strokeLinecap="round" strokeLinejoin="round" strokeWidth="2" d="M21 21l-6-6m2-5a7 7 0 11-14 0 7 7 0 0114 0z" />
-                </svg>
-              </button>
-            </div>
-          </div>
-        </div>
-        <div className="mb-4 flex flex-col sm:flex-row gap-4">
-          {/* <select
-            value={typeFilter}
-            onChange={(e) => setTypeFilter(e.target.value)}
-            className="border rounded-lg p-2 w-full sm:w-40"
-          >
-            <option value="">Tous les types</option>
-            <option value="Appartement">Appartement</option>
-            <option value="Maison">Maison</option>
-            <option value="Terrain">Terrain</option>
-          </select>
-          <select
-            value={sectorFilter}
-            onChange={(e) => setSectorFilter(e.target.value)}
-            className="border rounded-lg p-2 w-full sm:w-40"
-          >
-            <option value="">Tous les secteurs</option>
-            <option value="Paris">Paris</option>
-            <option value="Lyon">Lyon</option>
-            <option value="Marseille">Marseille</option>
-          </select>
-          <div className="flex space-x-2">
-            <input
-              type="number"
-              placeholder="Min"
-              value={priceFilter.min}
-              onChange={(e) => setPriceFilter({ ...priceFilter, min: parseInt(e.target.value) || 0 })}
-              className="border rounded-lg p-2 w-20"
-            />
-            <input
-              type="number"
-              placeholder="Max"
-              value={priceFilter.max}
-              onChange={(e) => setPriceFilter({ ...priceFilter, max: parseInt(e.target.value) || 500000 })}
-              className="border rounded-lg p-2 w-20"
-            />
-          </div> */}
-        </div>
-        <div className="grid grid-cols-1 sm:grid-cols-2 lg:grid-cols-3 gap-6">
-          {filteredProperties.map((property) => (
-            <PropertyCard key={property.id} {...property} />
-          ))}
-        </div>
-      </section>
-    </div>
-  );
->>>>>>> 8b7d47bd
+export default function LoginPage() {
+  return <LoginWithUserType />;
 }