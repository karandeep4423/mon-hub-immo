--- conflicted
+++ resolved
@@ -1,4 +1,3 @@
-<<<<<<< HEAD
 // app/layout.tsx
 import type { Metadata } from 'next';
 import { Inter } from 'next/font/google';
@@ -12,15 +11,6 @@
 export const metadata: Metadata = {
   title: 'HubImmo - Real Estate Platform',
   description: 'Your trusted real estate platform',
-=======
-import type { Metadata } from 'next';
-import './globals.css';
-import Header from './components/Header';
-
-export const metadata: Metadata = {
-  title: 'Hubimmo',
-  description: 'Plateforme collaborative immobilière',
->>>>>>> 8b7d47bd
 };
 
 export default function RootLayout({
@@ -29,7 +19,6 @@
   children: React.ReactNode;
 }) {
   return (
-<<<<<<< HEAD
     <html lang="en">
       <body className={inter.className}>
         <AuthProvider>
@@ -47,12 +36,6 @@
             theme="light"
           />
         </AuthProvider>
-=======
-    <html lang="fr">
-      <body>
-        <Header />
-        <main>{children}</main>
->>>>>>> 8b7d47bd
       </body>
     </html>
   );
